--- conflicted
+++ resolved
@@ -98,7 +98,6 @@
 }
 ```
 
-<<<<<<< HEAD
 Here is an example of a more complex schema: 
 
 * See the reflections steps in the trace [here](https://smith.langchain.com/public/36f0d917-4edd-4d55-8dbf-6d6ec8a25754/r).
@@ -231,7 +230,7 @@
         "sources"
     ]
 }
-=======
+
 ## Evaluation
 
 ### Datasets
@@ -268,5 +267,4 @@
 
 ```shell
 python evals/test_agent.py --max-concurrency 4 --experiment-prefix "My custom prefix"
->>>>>>> 1fe7b61c
 ```